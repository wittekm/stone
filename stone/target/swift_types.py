from __future__ import absolute_import, division, print_function, unicode_literals

import argparse
import json
import os
import shutil

from contextlib import contextmanager

from stone.data_type import (
    is_list_type,
    is_numeric_type,
    is_string_type,
    is_struct_type,
    is_union_type,
    is_void_type,
    unwrap_nullable,
)
from stone.target.swift_helpers import (
    fmt_class,
    fmt_func,
    fmt_var,
    fmt_type,
)
from stone.target.swift import (
    base,
    fmt_serial_obj,
    SwiftBaseGenerator,
    undocumented,
)


_cmdline_parser = argparse.ArgumentParser(prog='swift-types-generator')
_cmdline_parser.add_argument(
    '-r',
    '--route-method',
    help=('A string used to construct the location of a Swift method for a '
          'given route; use {ns} as a placeholder for namespace name and '
          '{route} for the route name.'),
)


class SwiftTypesGenerator(SwiftBaseGenerator):
    """
    Generates Swift modules to represent the input Stone spec.

    Examples for a hypothetical 'copy' enpoint:

    Endpoint argument (struct):

    ```
    public class CopyArg: CustomStringConvertible {
        public let fromPath: String
        public let toPath: String
        public init(fromPath: String, toPath: String) {
            stringValidator(pattern: "/(.|[\\r\\n])*")(value: fromPath)
            self.fromPath = fromPath
            stringValidator(pattern: "/(.|[\\r\\n])*")(value: toPath)
            self.toPath = toPath
        }
        public var description: String {
            return "\(SerializeUtil.prepareJSONForSerialization(
                CopyArgSerializer().serialize(self)))"
        }
    }
    ```

    Endpoint error (union):

    ```
    public enum CopyError: CustomStringConvertible {
        case TooManyFiles
        case Other

        public var description: String {
            return "\(SerializeUtil.prepareJSONForSerialization(
                CopyErrorSerializer().serialize(self)))"
        }
    }
    ```

    Argument serializer (error serializer not listed):
    
    ```
    public class CopyArgSerializer: JSONSerializer {
        public init() { }
        public func serialize(value: CopyArg) -> JSON {
            let output = [ 
            "from_path": Serialization.serialize(value.fromPath),
            "to_path": Serialization.serialize(value.toPath),
            ]
            return .Dictionary(output)
        }
        public func deserialize(json: JSON) -> CopyArg {
            switch json {
                case .Dictionary(let dict):
                    let fromPath = Serialization.deserialize(dict["from_path"] ?? .Null)
                    let toPath = Serialization.deserialize(dict["to_path"] ?? .Null)
                    return CopyArg(fromPath: fromPath, toPath: toPath)
                default:
                    fatalError("Type error deserializing")
            }
        }
    }
    ```
    """

    cmdline_parser = _cmdline_parser
    def generate(self, api):
        rsrc_folder = os.path.join(os.path.dirname(__file__), 'swift_rsrc')
        self.logger.info('Copying StoneValidators.swift to output folder')
        shutil.copy(os.path.join(rsrc_folder, 'StoneValidators.swift'),
                    self.target_folder_path)
        self.logger.info('Copying StoneSerializers.swift to output folder')
        shutil.copy(os.path.join(rsrc_folder, 'StoneSerializers.swift'),
                    self.target_folder_path)
        self.logger.info('Copying StoneBase.swift to output folder')
        shutil.copy(os.path.join(rsrc_folder, 'StoneBase.swift'),
                    self.target_folder_path)

        jazzy_cfg_path = os.path.join(rsrc_folder, 'jazzy.json')
        with open(jazzy_cfg_path) as jazzy_file:
            jazzy_cfg = json.load(jazzy_file)

        for namespace in api.namespaces.values():
            ns_class = fmt_class(namespace.name)
            with self.output_to_relative_path('{}.swift'.format(ns_class)):
                self._generate_base_namespace_module(api, namespace)
            jazzy_cfg['custom_categories'][1]['children'].append(ns_class)

            if namespace.routes:
                jazzy_cfg['custom_categories'][0]['children'].append(ns_class + 'Routes')

        with self.output_to_relative_path('../.jazzy.json'):
            self.emit_raw(json.dumps(jazzy_cfg, indent=2)+'\n')

    def _generate_base_namespace_module(self, api, namespace):
        self.emit_raw(base)

        routes_base = 'Datatypes and serializers for the {} namespace'.format(namespace.name)
        self.emit_wrapped_text(routes_base, prefix='/// ', width=120)

        with self.block('open class {}'.format(fmt_class(namespace.name))):
            for data_type in namespace.linearize_data_types():
                if is_struct_type(data_type):
                    self._generate_struct_class(namespace, data_type)
                    self.emit()
                elif is_union_type(data_type):
                    self._generate_union_type(namespace, data_type)
                    self.emit()
            if namespace.routes:
                self._generate_route_objects(api.route_schema, namespace)

    def _generate_struct_class(self, namespace, data_type):
        if data_type.doc:
            doc = self.process_doc(data_type.doc, self._docf)
        else:
            doc = 'The {} struct'.format(fmt_class(data_type.name))
        self.emit_wrapped_text(doc, prefix='/// ', width=120)
        protocols = []
        if not data_type.parent_type:
            protocols.append('CustomStringConvertible')

        with self.class_block(data_type, protocols=protocols):
            for field in data_type.fields:
                fdoc = self.process_doc(field.doc,
                    self._docf) if field.doc else undocumented
                self.emit_wrapped_text(fdoc, prefix='/// ', width=120)
                self.emit('open let {}: {}'.format(
                    fmt_var(field.name),
                    fmt_type(field.data_type),
                ))
            self._generate_struct_init(namespace, data_type)

            decl = 'open var' if not data_type.parent_type else 'open override var'

            with self.block('{} description: String'.format(decl)):
                cls = fmt_class(data_type.name)+'Serializer'
                self.emit('return "\(SerializeUtil.prepareJSONForSerialization' +
                          '({}().serialize(self)))"'.format(cls))

        self._generate_struct_class_serializer(namespace, data_type)

    def _generate_struct_init(self, namespace, data_type):
        # init method
        args = self._struct_init_args(data_type)
        if data_type.parent_type and not data_type.fields:
            return
        with self.function_block('public init', self._func_args(args)):
            for field in data_type.fields:
                v = fmt_var(field.name)
                validator = self._determine_validator_type(field.data_type, v)
                if validator:
                    self.emit('{}({})'.format(validator, v))
                self.emit('self.{} = {}'.format(v, v))
            if data_type.parent_type:
                func_args = [(fmt_var(f.name),
                              fmt_var(f.name))
                             for f in data_type.parent_type.all_fields]
                self.emit('super.init({})'.format(self._func_args(func_args)))

    def _determine_validator_type(self, data_type, value):
        data_type, nullable = unwrap_nullable(data_type)
        if is_list_type(data_type):
            item_validator = self._determine_validator_type(data_type.data_type, value)
            if item_validator:
                v = "arrayValidator({})".format(
                    self._func_args([
                        ("minItems", data_type.min_items),
                        ("maxItems", data_type.max_items),
                        ("itemValidator", item_validator),
                    ])
                )
            else:
                return None
        elif is_numeric_type(data_type):
            v = "comparableValidator({})".format(
                self._func_args([
                    ("minValue", data_type.min_value),
                    ("maxValue", data_type.max_value),
                ])
            )
        elif is_string_type(data_type):
            pat = data_type.pattern if data_type.pattern else None
            pat = pat.encode('unicode_escape').replace("\"", "\\\"") if pat else pat                
            v = "stringValidator({})".format(
                self._func_args([
                    ("minLength", data_type.min_length),
                    ("maxLength", data_type.max_length),
                    ("pattern", '"{}"'.format(pat) if pat else None),
                ])
            )
        else:
            return None

        if nullable:
            v = "nullableValidator({})".format(v)
        return v

    def _generate_enumerated_subtype_serializer(self, namespace, data_type):
        with self.block('switch value'):
            for tags, subtype in data_type.get_all_subtypes_with_tags():
                assert len(tags) == 1, tags
                tag = tags[0]
                tagvar = fmt_var(tag)
                self.emit('case let {} as {}:'.format(
                    tagvar,
                    fmt_type(subtype)
                ))

                with self.indent():
                    with self.block('for (k, v) in Serialization.getFields({}.serialize({}))'.format(
                        fmt_serial_obj(subtype), tagvar
                    )):
                        self.emit('output[k] = v')
                    self.emit('output[".tag"] = .str("{}")'.format(tag))
            self.emit('default: fatalError("Tried to serialize unexpected subtype")')

    def _generate_struct_base_class_deserializer(self, namespace, data_type):
            args = []
            for field in data_type.all_fields:
                var = fmt_var(field.name)
                self.emit('let {} = {}.deserialize(dict["{}"] ?? .null)'.format(
                    var,
                    fmt_serial_obj(field.data_type),
                    field.name,
                ))

                args.append((var, var))
            self.emit('return {}({})'.format(
                fmt_class(data_type.name),
                self._func_args(args)
            ))

    def _generate_enumerated_subtype_deserializer(self, namespace, data_type):
        self.emit('let tag = Serialization.getTag(dict)')
        with self.block('switch tag'):
            for tags, subtype in data_type.get_all_subtypes_with_tags():
                assert len(tags) == 1, tags
                tag = tags[0]
                self.emit('case "{}":'.format(tag))
                with self.indent():
                    self.emit('return {}.deserialize(json)'.format(fmt_serial_obj(subtype)))
            self.emit('default:')
            with self.indent():
                if data_type.is_catch_all():
                    self._generate_struct_base_class_deserializer(namespace, data_type)
                else:
                    self.emit('fatalError("Unknown tag \\(tag)")')

    def _generate_struct_class_serializer(self, namespace, data_type):
        with self.serializer_block(data_type):
            with self.serializer_func(data_type):
                if not data_type.all_fields:
                    self.emit('let output = [String: JSON]()')
                else:
                    intro = 'var' if data_type.has_enumerated_subtypes() else 'let'
                    self.emit("{} output = [ ".format(intro))
                    for field in data_type.all_fields:
                        self.emit('"{}": {}.serialize(value.{}),'.format(
                            field.name,
                            fmt_serial_obj(field.data_type),
                            fmt_var(field.name)
                        ))
                    self.emit(']')

                    if data_type.has_enumerated_subtypes():
                        self._generate_enumerated_subtype_serializer(namespace, data_type)
                self.emit('return .dictionary(output)')
            with self.deserializer_func(data_type):
                with self.block("switch json"):
                    self.emit("case .dictionary(let dict):")
                    with self.indent():
                        if data_type.has_enumerated_subtypes():
                            self._generate_enumerated_subtype_deserializer(namespace, data_type)
                        else:
                            self._generate_struct_base_class_deserializer(namespace, data_type)
                    self.emit("default:")
                    with self.indent():
                        self.emit('fatalError("Type error deserializing")')

    def _format_tag_type(self, namespace, data_type):
        if is_void_type(data_type):
            return ''
        else:
            return '({})'.format(fmt_type(data_type))

    def _generate_union_type(self, namespace, data_type):
        if data_type.doc:
            doc = self.process_doc(data_type.doc, self._docf)
        else:
            doc = 'The {} union'.format(fmt_class(data_type.name))
        self.emit_wrapped_text(doc, prefix='/// ', width=120)

        class_type = fmt_class(data_type.name)
        with self.block('public enum {}: CustomStringConvertible'.format(class_type)):
            for field in data_type.all_fields:
                typ = self._format_tag_type(namespace, field.data_type)

                fdoc = self.process_doc(field.doc,
                    self._docf) if field.doc else 'An unspecified error.'
                self.emit_wrapped_text(fdoc, prefix='/// ', width=120)
                self.emit('case {}{}'.format(fmt_var(field.name),
                                                  typ))
            self.emit()
            with self.block('public var description: String'):
                cls = class_type+'Serializer'
                self.emit('return "\(SerializeUtil.prepareJSONForSerialization' +
                          '({}().serialize(self)))"'.format(cls))

        self._generate_union_serializer(data_type)

    def _tag_type(self, data_type, field):
        return "{}.{}".format(
            fmt_class(data_type.name),
            fmt_var(field.name)
        )

    def _generate_union_serializer(self, data_type):
        with self.serializer_block(data_type):
            with self.serializer_func(data_type), self.block('switch value'):
                for field in data_type.all_fields:
                    field_type = field.data_type
                    case = '.{}{}'.format(fmt_var(field.name),
                                         '' if is_void_type(field_type) else '(let arg)')
                    self.emit('case {}:'.format(case))

                    with self.indent():
                        if is_void_type(field_type):
                            self.emit('var d = [String: JSON]()')
                        elif (is_struct_type(field_type) and
                                not field_type.has_enumerated_subtypes()):
                            self.emit('var d = Serialization.getFields({}.serialize(arg))'.format(
                                fmt_serial_obj(field_type)))
                        else:
                            self.emit('var d = ["{}": {}.serialize(arg)]'.format(
                                field.name,
                                fmt_serial_obj(field_type)))
                        self.emit('d[".tag"] = .str("{}")'.format(field.name))
                        self.emit('return .dictionary(d)')
            with self.deserializer_func(data_type):
                with self.block("switch json"):
                    self.emit("case .dictionary(let d):")
                    with self.indent():
                        self.emit('let tag = Serialization.getTag(d)')
                        with self.block('switch tag'):
                            for field in data_type.all_fields:
                                field_type = field.data_type
                                self.emit('case "{}":'.format(field.name))

                                tag_type = self._tag_type(data_type, field)
                                with self.indent():
                                    if is_void_type(field_type):
                                        self.emit('return {}'.format(tag_type))
                                    else:
                                        if (is_struct_type(field_type) and
                                                not field_type.has_enumerated_subtypes()):
                                            subdict = 'json'
                                        else:
                                            subdict = 'd["{}"] ?? .null'.format(field.name)

                                        self.emit('let v = {}.deserialize({})'.format(
                                            fmt_serial_obj(field_type), subdict
                                        ))
                                        self.emit('return {}(v)'.format(tag_type))
                            self.emit('default:')
                            with self.indent():
                                if data_type.catch_all_field:
                                    self.emit('return {}'.format(
                                        self._tag_type(data_type, data_type.catch_all_field)
                                    ))
                                else:
                                    self.emit('fatalError("Unknown tag \(tag)")')
                    self.emit("default:")
                    with self.indent():

                        self.emit('fatalError("Failed to deserialize")')

    @contextmanager
    def serializer_block(self, data_type):
        with self.class_block(fmt_class(data_type.name)+'Serializer',
                              protocols=['JSONSerializer']):
            self.emit("public init() { }")
            yield

    @contextmanager
    def serializer_func(self, data_type):
<<<<<<< HEAD
        with self.function_block('public func serialize',
=======
        with self.function_block('open func serialize',
>>>>>>> 03d58929
                                 args=self._func_args([('_ value', fmt_class(data_type.name))]),
                                 return_type='JSON'):
            yield

    @contextmanager
    def deserializer_func(self, data_type):
<<<<<<< HEAD
        with self.function_block('public func deserialize',
=======
        with self.function_block('open func deserialize',
>>>>>>> 03d58929
                                 args=self._func_args([('_ json', 'JSON')]),
                                 return_type=fmt_class(data_type.name)):
            yield

    def _generate_route_objects(self, route_schema, namespace):
        self.emit()
        self.emit('/// Stone Route Objects')
        self.emit()
        for route in namespace.routes:
            var_name = fmt_func(route.name)
            with self.block('static let {} = Route('.format(var_name),
                            delim=(None, None), after=')'):
                self.emit('name: \"{}\",'.format(route.name))
                self.emit('namespace: \"{}\",'.format(namespace.name))
                self.emit('deprecated: {},'.format('true' if route.deprecated
                                                   is not None else 'false'))
                self.emit('argSerializer: {},'.format(fmt_serial_obj(route.arg_data_type)))
                self.emit('responseSerializer: {},'.format(fmt_serial_obj(route.result_data_type)))
                self.emit('errorSerializer: {},'.format(fmt_serial_obj(route.error_data_type)))
                attrs = []
                for field in route_schema.fields:
                    attr_key = field.name
                    attr_val = ("\"{}\"".format(route.attrs.get(attr_key))
                            if route.attrs.get(attr_key) else 'nil')
                    attrs.append('\"{}\": {}'.format(attr_key, attr_val))

                self.generate_multiline_list(
                    attrs, delim=('attrs: [', ']'), compact=True)<|MERGE_RESOLUTION|>--- conflicted
+++ resolved
@@ -131,7 +131,7 @@
             if namespace.routes:
                 jazzy_cfg['custom_categories'][0]['children'].append(ns_class + 'Routes')
 
-        with self.output_to_relative_path('../.jazzy.json'):
+        with self.output_to_relative_path('../../../.jazzy.json'):
             self.emit_raw(json.dumps(jazzy_cfg, indent=2)+'\n')
 
     def _generate_base_namespace_module(self, api, namespace):
@@ -140,7 +140,7 @@
         routes_base = 'Datatypes and serializers for the {} namespace'.format(namespace.name)
         self.emit_wrapped_text(routes_base, prefix='/// ', width=120)
 
-        with self.block('open class {}'.format(fmt_class(namespace.name))):
+        with self.block('public class {}'.format(fmt_class(namespace.name))):
             for data_type in namespace.linearize_data_types():
                 if is_struct_type(data_type):
                     self._generate_struct_class(namespace, data_type)
@@ -166,13 +166,13 @@
                 fdoc = self.process_doc(field.doc,
                     self._docf) if field.doc else undocumented
                 self.emit_wrapped_text(fdoc, prefix='/// ', width=120)
-                self.emit('open let {}: {}'.format(
+                self.emit('public let {}: {}'.format(
                     fmt_var(field.name),
                     fmt_type(field.data_type),
                 ))
             self._generate_struct_init(namespace, data_type)
 
-            decl = 'open var' if not data_type.parent_type else 'open override var'
+            decl = 'public var' if not data_type.parent_type else 'public override var'
 
             with self.block('{} description: String'.format(decl)):
                 cls = fmt_class(data_type.name)+'Serializer'
@@ -425,22 +425,14 @@
 
     @contextmanager
     def serializer_func(self, data_type):
-<<<<<<< HEAD
         with self.function_block('public func serialize',
-=======
-        with self.function_block('open func serialize',
->>>>>>> 03d58929
                                  args=self._func_args([('_ value', fmt_class(data_type.name))]),
                                  return_type='JSON'):
             yield
 
     @contextmanager
     def deserializer_func(self, data_type):
-<<<<<<< HEAD
         with self.function_block('public func deserialize',
-=======
-        with self.function_block('open func deserialize',
->>>>>>> 03d58929
                                  args=self._func_args([('_ json', 'JSON')]),
                                  return_type=fmt_class(data_type.name)):
             yield
